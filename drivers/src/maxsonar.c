--- conflicted
+++ resolved
@@ -31,14 +31,12 @@
 #include "maxsonar.h"
 #include "deck.h"
 
-#define IN2MM(x) ((x) * 25.4f)
+/* Macro to convert from inches to meters. */
+#define IN2M(x) ((x) * 0.0254f)
 
 /* Internal tracking of last measured distance. */
 static float maxSonarDistance = 0;
 static float maxSonarAccuracy = 0; /* 0 accuracy means no measurement or unknown accuracy. */
-
-/* Macro to convert from inches to meters. */
-#define INCH2METER(a) (0.0254*a)
 
 #if defined(MAXSONAR_LOG_ENABLED)
 /* Define a log group. */
@@ -59,11 +57,7 @@
 {
   /* Specify the accuracy of the measurement from the MB1040 (LV-MaxBotix-EZ4) sensor. */
 
-<<<<<<< HEAD
-  if(distance <= INCH2METER(6)) {
-=======
-  if(distance <= IN2MM(6)) {
->>>>>>> 5ce44cc2
+  if(distance <= IN2M(6)) {
     /**
      * The datasheet for the MB1040 specifies that any distance below 6 inches is reported as 6 inches.
      * Since all measurements are given in 1 inch steps, the actual distance can be anything
@@ -71,28 +65,16 @@
      *
      * The accuracy is therefore set to 7(!) inches.
      */
-<<<<<<< HEAD
-    maxSonarAccuracy = INCH2METER(7);
+    maxSonarAccuracy = IN2M(7);
   }
-  else if(distance <= INCH2METER(20)) {
-=======
-    maxSonarAccuracy = IN2MM(7);
-  }
-  else if(distance >= IN2MM(20)) {
->>>>>>> 5ce44cc2
+  else if(distance >= IN2M(20)) {
     /**
      * The datasheet for the MB1040 specifies that any distance between 6 and 20 inches may result in
      * measurement inaccuracies up to 2 inches.
      */
-<<<<<<< HEAD
-    maxSonarAccuracy = INCH2METER(2);
+    maxSonarAccuracy = IN2M(2);
   }
-  else if(distance > INCH2METER(254)) {
-=======
-    maxSonarAccuracy = IN2MM(2);
-  }
-  else if(distance > IN2MM(254)) {
->>>>>>> 5ce44cc2
+  else if(distance > IN2M(254)) {
     /**
      * The datasheet for the MB1040 specifies that maximum reported distance is 254 inches. If we for
      * some reason should measure more than this, set the accuracy to 0.
@@ -103,11 +85,7 @@
     /**
      * Otherwise the accuracy is specified by the datasheet for the MB1040 to be 1 inch.
      */
-<<<<<<< HEAD
-    maxSonarAccuracy = INCH2METER(1);
-=======
-    maxSonarAccuracy = IN2MM(1);
->>>>>>> 5ce44cc2
+    maxSonarAccuracy = IN2M(1);
   }
 
   /* Report accuracy if the caller asked for this. */
@@ -134,13 +112,9 @@
    * The distance conversion is:             D = (512 / VREF) * V
    * Expanding V, we get:                    D = (512 / VREF) * (analogRead() / 1024 * VREF)
    * Which can be simplified to:             D = analogRead() / 2
-<<<<<<< HEAD
-   * Last, we convert inches to meters:      D = INCH2METER(analogRead() / 2)
-=======
-   * Last, we convert inches to millimeters: D = 25.4 * analogRead() / 2
-   * Which can be written as:                D = IN2MM(analogRead()) / 2
+   * Last, we convert inches to meters:      D = 0.0254 * analogRead() / 2
+   * Which can be written as:                D = IN2M(analogRead()) / 2
    *   (to retain the sample's LSB)
->>>>>>> 5ce44cc2
    *
    * The above conversion assumes the ADC VREF is the same as the LV-MaxSonar-EZ4 VREF. This means
    * that the MB1040 Sensor must have its VCC pin connected to the VCC pin on the deck port.
@@ -149,11 +123,7 @@
    * the VCC pin on the deck port is safe.
    */
 
-<<<<<<< HEAD
-  maxSonarDistance = INCH2METER((float)analogRead(pin) / 2);
-=======
-  maxSonarDistance = (uint32_t) (IN2MM(analogRead(pin)) / 2);
->>>>>>> 5ce44cc2
+  maxSonarDistance = IN2M(analogRead(pin)) / 2;
 
   if(NULL != accuracy) {
     *accuracy = maxSonarGetAccuracyMB1040(maxSonarDistance);
